--- conflicted
+++ resolved
@@ -206,13 +206,10 @@
         "Replace"
       ],
       "s": "vim::Substitute",
-<<<<<<< HEAD
       "> >": "editor::Indent",
-      "< <": "editor::Outdent"
-=======
+      "< <": "editor::Outdent",
       "ctrl-pagedown": "pane::ActivateNextItem",
       "ctrl-pageup": "pane::ActivatePrevItem"
->>>>>>> 16c23557
     }
   },
   {
